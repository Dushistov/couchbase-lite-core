--- conflicted
+++ resolved
@@ -166,17 +166,10 @@
 #define LogVerbose(DOMAIN, FMT, ...)    LogToAt(DOMAIN, Verbose, FMT, ##__VA_ARGS__)
 #define LogDebug(DOMAIN, FMT, ...)      LogToAt(DOMAIN, Debug, FMT, ##__VA_ARGS__)
 
-<<<<<<< HEAD
-#define Debug(FMT, ...)                 LogToAt(litecore::kC4Cpp_DefaultLog, Debug,   FMT, ##__VA_ARGS__)
 #define Log(FMT, ...)                   LogToAt(litecore::kC4Cpp_DefaultLog, Info,    FMT, ##__VA_ARGS__)
 #define Warn(FMT, ...)                  LogToAt(litecore::kC4Cpp_DefaultLog, Warning, FMT, ##__VA_ARGS__)
 #define WarnError(FMT, ...)             LogToAt(litecore::kC4Cpp_DefaultLog, Error,   FMT, ##__VA_ARGS__)
-=======
-#define Log(FMT, ...)                   LogToAt(kC4Cpp_DefaultLog, Info,    FMT, ##__VA_ARGS__)
-#define Warn(FMT, ...)                  LogToAt(kC4Cpp_DefaultLog, Warning, FMT, ##__VA_ARGS__)
-#define WarnError(FMT, ...)             LogToAt(kC4Cpp_DefaultLog, Error,   FMT, ##__VA_ARGS__)
-#define WriteDebug(FMT, ...)            LogToAt(kC4Cpp_DefaultLog, Debug,   FMT, ##__VA_ARGS__)
->>>>>>> 3c398afc
+#define WriteDebug(FMT, ...)            LogToAt(litecore::kC4Cpp_DefaultLog, Debug,   FMT, ##__VA_ARGS__)
 #else
 #define LogToAt(DOMAIN, LEVEL, FMT, ARGS...) \
     ({if (_usuallyFalse((DOMAIN).willLog(litecore::LogLevel::LEVEL))) \
@@ -186,17 +179,10 @@
 #define LogVerbose(DOMAIN, FMT, ARGS...)    LogToAt(DOMAIN, Verbose, FMT, ##ARGS)
 #define LogDebug(DOMAIN, FMT, ARGS...)      LogToAt(DOMAIN, Debug, FMT, ##ARGS)
 
-<<<<<<< HEAD
-#define Debug(FMT, ARGS...)                 LogToAt(litecore::kC4Cpp_DefaultLog, Debug,   FMT, ##ARGS)
+#define WriteDebug(FMT, ARGS...)            LogToAt(litecore::kC4Cpp_DefaultLog, Debug,   FMT, ##ARGS)
 #define Log(FMT, ARGS...)                   LogToAt(litecore::kC4Cpp_DefaultLog, Info,    FMT, ##ARGS)
 #define Warn(FMT, ARGS...)                  LogToAt(litecore::kC4Cpp_DefaultLog, Warning, FMT, ##ARGS)
 #define WarnError(FMT, ARGS...)             LogToAt(litecore::kC4Cpp_DefaultLog, Error,   FMT, ##ARGS)
-=======
-#define WriteDebug(FMT, ARGS...)            LogToAt(kC4Cpp_DefaultLog, Debug,   FMT, ##ARGS)
-#define Log(FMT, ARGS...)                   LogToAt(kC4Cpp_DefaultLog, Info,    FMT, ##ARGS)
-#define Warn(FMT, ARGS...)                  LogToAt(kC4Cpp_DefaultLog, Warning, FMT, ##ARGS)
-#define WarnError(FMT, ARGS...)             LogToAt(kC4Cpp_DefaultLog, Error,   FMT, ##ARGS)
->>>>>>> 3c398afc
 #endif
 
 

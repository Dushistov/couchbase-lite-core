--- conflicted
+++ resolved
@@ -112,25 +112,10 @@
 {
     static once_flag once;
     call_once(once, [] {
-<<<<<<< HEAD
+        InitTestLogging();
+
         sPrevCallback = LogDomain::currentCallback();
         LogDomain::setCallback(&logCallback, false);
-//        if (LogDomain::fileLogLevel() == LogLevel::None) {
-//            auto path = sTempDir["LiteCoreC++TestLogs"].mkTempDir();
-//            Log("Beginning logging to %s", path.path().c_str());
-//            LogFileOptions fileOptions { path.path(), LogLevel::Verbose, 1024*1024, 5, false };
-//            LogDomain::writeEncodedLogsTo(fileOptions,
-//                                          format("LiteCore %.*s", SPLAT(version)));
-//        }
-//        if (getenv("LiteCoreTestsQuiet"))
-//            LogDomain::setCallbackLogLevel(LogLevel::Warning);
-//        c4slice_free(version);
-=======
-        InitTestLogging();
-
-        sPrevCallback = LogDomain::currentCallback();
-        LogDomain::setCallback(&logCallback, false);
->>>>>>> e8ed0ba1
 
 #if TARGET_OS_IPHONE
         // iOS tests copy the fixture files into the test bundle.

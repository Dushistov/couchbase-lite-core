--- conflicted
+++ resolved
@@ -23,7 +23,6 @@
         set_property(TARGET BLIPStatic       PROPERTY INTERPROCEDURAL_OPTIMIZATION TRUE)
         set_property(TARGET Support       PROPERTY INTERPROCEDURAL_OPTIMIZATION TRUE)
     endif()
-<<<<<<< HEAD
 
     if(CMAKE_SYSTEM_PROCESSOR MATCHES "^armv[67]")
         # C/C++ atomic operations on ARM6/7 emit calls to functions in libatomic
@@ -40,15 +39,7 @@
             "-Wl,--version-script=${CMAKE_CURRENT_SOURCE_DIR}/C/c4exports.gnu"
         )
     endif()
-=======
 endfunction()
 
 function(setup_rest_build_unix)
-    target_link_libraries(
-        LiteCoreREST PRIVATE
-        FleeceBase
-        Support
-        CivetWeb
-    )
->>>>>>> 65687049
 endfunction()
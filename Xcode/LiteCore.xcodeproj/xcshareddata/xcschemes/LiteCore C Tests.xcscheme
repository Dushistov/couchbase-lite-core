--- conflicted
+++ resolved
@@ -81,11 +81,7 @@
          </CommandLineArgument>
          <CommandLineArgument
             argument = "&quot;Query N1QL&quot;"
-<<<<<<< HEAD
-            isEnabled = "YES">
-=======
             isEnabled = "NO">
->>>>>>> fda9943e
          </CommandLineArgument>
       </CommandLineArguments>
       <AdditionalOptions>

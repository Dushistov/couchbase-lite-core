--- conflicted
+++ resolved
@@ -121,23 +121,14 @@
 		273E9F731C51612E003115A6 /* c4Document.cc in Sources */ = {isa = PBXBuildFile; fileRef = 274A69871BED288D00D16D37 /* c4Document.cc */; };
 		273E9F741C51612E003115A6 /* c4DocEnumerator.cc in Sources */ = {isa = PBXBuildFile; fileRef = 273E9EC01C506C60003115A6 /* c4DocEnumerator.cc */; };
 		273E9F771C516145003115A6 /* c4.c in Sources */ = {isa = PBXBuildFile; fileRef = 2757DE5A1B9FC5C7002EE261 /* c4.c */; };
-<<<<<<< HEAD
-		274128502578138700EEC02C /* TestUtils.cc in Sources */ = {isa = PBXBuildFile; fileRef = 2741284F2578138700EEC02C /* TestUtils.cc */; };
-		274128512578138700EEC02C /* TestUtils.cc in Sources */ = {isa = PBXBuildFile; fileRef = 2741284F2578138700EEC02C /* TestUtils.cc */; };
-		27416E2A1E0494DF00F10F65 /* c4QueryTest.cc in Sources */ = {isa = PBXBuildFile; fileRef = 27416E291E0494DF00F10F65 /* c4QueryTest.cc */; };
-		2742D10C2305C25D003197E1 /* Response.cc in Sources */ = {isa = PBXBuildFile; fileRef = 276E02191EA983EE00FEFE8A /* Response.cc */; };
-		27431BC7258A8AB0009E3EC5 /* LoggingReporter.hh in Sources */ = {isa = PBXBuildFile; fileRef = 27431BC6258A8AB0009E3EC5 /* LoggingReporter.hh */; };
-		27431BC8258A8AB0009E3EC5 /* LoggingReporter.hh in Sources */ = {isa = PBXBuildFile; fileRef = 27431BC6258A8AB0009E3EC5 /* LoggingReporter.hh */; };
-		27431BC9258A8AB0009E3EC5 /* LoggingReporter.hh in Sources */ = {isa = PBXBuildFile; fileRef = 27431BC6258A8AB0009E3EC5 /* LoggingReporter.hh */; };
-=======
 		273F481625A68588005D4FE2 /* TestsCommon.cc in Sources */ = {isa = PBXBuildFile; fileRef = 273F481525A68588005D4FE2 /* TestsCommon.cc */; };
 		273F481725A68588005D4FE2 /* TestsCommon.cc in Sources */ = {isa = PBXBuildFile; fileRef = 273F481525A68588005D4FE2 /* TestsCommon.cc */; };
+		274128502578138700EEC02C /* TestUtils.cc in Sources */ = {isa = PBXBuildFile; fileRef = 2741284F2578138700EEC02C /* TestUtils.cc */; };
 		27416E2A1E0494DF00F10F65 /* c4QueryTest.cc in Sources */ = {isa = PBXBuildFile; fileRef = 27416E291E0494DF00F10F65 /* c4QueryTest.cc */; };
 		2742D10C2305C25D003197E1 /* Response.cc in Sources */ = {isa = PBXBuildFile; fileRef = 276E02191EA983EE00FEFE8A /* Response.cc */; };
 		27431BC7258A8AB0009E3EC5 /* QuietReporter.hh in Sources */ = {isa = PBXBuildFile; fileRef = 27431BC6258A8AB0009E3EC5 /* QuietReporter.hh */; };
 		27431BC8258A8AB0009E3EC5 /* QuietReporter.hh in Sources */ = {isa = PBXBuildFile; fileRef = 27431BC6258A8AB0009E3EC5 /* QuietReporter.hh */; };
 		27431BC9258A8AB0009E3EC5 /* QuietReporter.hh in Sources */ = {isa = PBXBuildFile; fileRef = 27431BC6258A8AB0009E3EC5 /* QuietReporter.hh */; };
->>>>>>> e8ed0ba1
 		27431C2B258ADB27009E3EC5 /* LogDecoder.cc in Sources */ = {isa = PBXBuildFile; fileRef = 270C6B871EBA2CD600E73415 /* LogDecoder.cc */; };
 		2744B34F241854F2005A194D /* Headers.cc in Sources */ = {isa = PBXBuildFile; fileRef = 2744B32F241854F2005A194D /* Headers.cc */; };
 		2744B350241854F2005A194D /* WebSocketInterface.cc in Sources */ = {isa = PBXBuildFile; fileRef = 2744B330241854F2005A194D /* WebSocketInterface.cc */; };
@@ -163,6 +154,7 @@
 		27469D09233D719800A1EE1A /* mbedUtils.cc in Sources */ = {isa = PBXBuildFile; fileRef = 2762A01C22EB933100F9AB18 /* mbedUtils.cc */; };
 		27480E37253A5D9C0091CF37 /* NuDocumentTest.cc in Sources */ = {isa = PBXBuildFile; fileRef = 27480E36253A5D9C0091CF37 /* NuDocumentTest.cc */; };
 		2749B9871EB298360068DBF9 /* RESTListener+Handlers.cc in Sources */ = {isa = PBXBuildFile; fileRef = 2749B9861EB298360068DBF9 /* RESTListener+Handlers.cc */; };
+		274B36BE25B24A67001FC28D /* TestUtils.cc in Sources */ = {isa = PBXBuildFile; fileRef = 2741284F2578138700EEC02C /* TestUtils.cc */; };
 		274D040B1BA75E1C00FF7C35 /* main.cpp in Sources */ = {isa = PBXBuildFile; fileRef = 274D040A1BA75E1C00FF7C35 /* main.cpp */; };
 		274D040F1BA75E5000FF7C35 /* c4DatabaseTest.cc in Sources */ = {isa = PBXBuildFile; fileRef = 274D04001BA75C0400FF7C35 /* c4DatabaseTest.cc */; };
 		274D04201BA892B100FF7C35 /* libLiteCore.dylib in Frameworks */ = {isa = PBXBuildFile; fileRef = 720EA3F51BA7EAD9002B8416 /* libLiteCore.dylib */; };
@@ -961,17 +953,12 @@
 		273E9FBB1C519A1B003115A6 /* Project_Release.xcconfig */ = {isa = PBXFileReference; lastKnownFileType = text.xcconfig; path = Project_Release.xcconfig; sourceTree = "<group>"; };
 		273E9FBC1C519A1B003115A6 /* Project.xcconfig */ = {isa = PBXFileReference; lastKnownFileType = text.xcconfig; path = Project.xcconfig; sourceTree = "<group>"; };
 		273E9FBF1C519A1B003115A6 /* Tokenizer.xcconfig */ = {isa = PBXFileReference; lastKnownFileType = text.xcconfig; path = Tokenizer.xcconfig; sourceTree = "<group>"; };
-<<<<<<< HEAD
+		273F481425A68588005D4FE2 /* TestsCommon.hh */ = {isa = PBXFileReference; lastKnownFileType = sourcecode.cpp.h; path = TestsCommon.hh; sourceTree = "<group>"; };
+		273F481525A68588005D4FE2 /* TestsCommon.cc */ = {isa = PBXFileReference; lastKnownFileType = sourcecode.cpp.cpp; path = TestsCommon.cc; sourceTree = "<group>"; };
 		2741284E2578138700EEC02C /* TestUtils.hh */ = {isa = PBXFileReference; lastKnownFileType = sourcecode.cpp.h; path = TestUtils.hh; sourceTree = "<group>"; };
 		2741284F2578138700EEC02C /* TestUtils.cc */ = {isa = PBXFileReference; lastKnownFileType = sourcecode.cpp.cpp; path = TestUtils.cc; sourceTree = "<group>"; };
 		27416E291E0494DF00F10F65 /* c4QueryTest.cc */ = {isa = PBXFileReference; fileEncoding = 4; lastKnownFileType = sourcecode.cpp.cpp; path = c4QueryTest.cc; sourceTree = "<group>"; };
-		27431BC6258A8AB0009E3EC5 /* LoggingReporter.hh */ = {isa = PBXFileReference; lastKnownFileType = sourcecode.cpp.h; path = LoggingReporter.hh; sourceTree = "<group>"; };
-=======
-		273F481425A68588005D4FE2 /* TestsCommon.hh */ = {isa = PBXFileReference; lastKnownFileType = sourcecode.cpp.h; path = TestsCommon.hh; sourceTree = "<group>"; };
-		273F481525A68588005D4FE2 /* TestsCommon.cc */ = {isa = PBXFileReference; lastKnownFileType = sourcecode.cpp.cpp; path = TestsCommon.cc; sourceTree = "<group>"; };
-		27416E291E0494DF00F10F65 /* c4QueryTest.cc */ = {isa = PBXFileReference; fileEncoding = 4; lastKnownFileType = sourcecode.cpp.cpp; path = c4QueryTest.cc; sourceTree = "<group>"; };
 		27431BC6258A8AB0009E3EC5 /* QuietReporter.hh */ = {isa = PBXFileReference; lastKnownFileType = sourcecode.cpp.h; path = QuietReporter.hh; sourceTree = "<group>"; };
->>>>>>> e8ed0ba1
 		2744B30C241854F2005A194D /* CMakeLists.txt */ = {isa = PBXFileReference; fileEncoding = 4; lastKnownFileType = text; path = CMakeLists.txt; sourceTree = "<group>"; };
 		2744B316241854F2005A194D /* WebSocketInterface.hh */ = {isa = PBXFileReference; fileEncoding = 4; lastKnownFileType = sourcecode.cpp.h; path = WebSocketInterface.hh; sourceTree = "<group>"; };
 		2744B317241854F2005A194D /* BLIPConnection.hh */ = {isa = PBXFileReference; fileEncoding = 4; lastKnownFileType = sourcecode.cpp.h; path = BLIPConnection.hh; sourceTree = "<group>"; };
@@ -1043,11 +1030,7 @@
 		274EDDF41DA30B43003AD158 /* QueryParser.cc */ = {isa = PBXFileReference; fileEncoding = 4; lastKnownFileType = sourcecode.cpp.cpp; path = QueryParser.cc; sourceTree = "<group>"; };
 		274EDDF51DA30B43003AD158 /* QueryParser.hh */ = {isa = PBXFileReference; fileEncoding = 4; lastKnownFileType = sourcecode.cpp.h; path = QueryParser.hh; sourceTree = "<group>"; };
 		274EDDF91DA322D4003AD158 /* QueryParserTest.cc */ = {isa = PBXFileReference; fileEncoding = 4; lastKnownFileType = sourcecode.cpp.cpp; path = QueryParserTest.cc; sourceTree = "<group>"; };
-<<<<<<< HEAD
 		27505DDC256335B000123115 /* VersionVectorTest.cc */ = {isa = PBXFileReference; lastKnownFileType = sourcecode.cpp.cpp; path = VersionVectorTest.cc; sourceTree = "<group>"; };
-		2750724418E3E52800A80C5A /* LiteCore-Prefix.pch */ = {isa = PBXFileReference; lastKnownFileType = sourcecode.c.h; path = "LiteCore-Prefix.pch"; sourceTree = "<group>"; };
-=======
->>>>>>> e8ed0ba1
 		275072AB18E4A68E00A80C5A /* XCTest.framework */ = {isa = PBXFileReference; lastKnownFileType = wrapper.framework; name = XCTest.framework; path = Library/Frameworks/XCTest.framework; sourceTree = DEVELOPER_DIR; };
 		275072AF18E4A68E00A80C5A /* LiteCore Tests-Info.plist */ = {isa = PBXFileReference; lastKnownFileType = text.plist.xml; path = "LiteCore Tests-Info.plist"; sourceTree = "<group>"; };
 		275072B118E4A68E00A80C5A /* en */ = {isa = PBXFileReference; lastKnownFileType = text.plist.strings; name = en; path = en.lproj/InfoPlist.strings; sourceTree = "<group>"; };
@@ -2676,11 +2659,7 @@
 				27E3DD361DB450B300F2872D /* Logging.hh */,
 				726F2B8F1EB2C36E00C1EC3C /* DefaultLogger.cc */,
 				2753AF7C1EBD1BE300C12E98 /* Logging_Stub.cc */,
-<<<<<<< HEAD
-				27431BC6258A8AB0009E3EC5 /* LoggingReporter.hh */,
-=======
 				27431BC6258A8AB0009E3EC5 /* QuietReporter.hh */,
->>>>>>> e8ed0ba1
 			);
 			name = Logging;
 			sourceTree = "<group>";
@@ -3802,11 +3781,7 @@
 				2708FE5B1CF4D3370022F721 /* LiteCoreTest.cc in Sources */,
 				272850ED1E9D4C79009CA22F /* c4Test.cc in Sources */,
 				275FF6D31E494860005F90DD /* c4BaseTest.cc in Sources */,
-<<<<<<< HEAD
-				27431BC7258A8AB0009E3EC5 /* LoggingReporter.hh in Sources */,
-=======
 				27431BC7258A8AB0009E3EC5 /* QuietReporter.hh in Sources */,
->>>>>>> e8ed0ba1
 				270C6B981EBA3AD200E73415 /* LogEncoderTest.cc in Sources */,
 				275067DC230B6AD500FA23B2 /* c4Listener.cc in Sources */,
 				27FA09A01D6FA380005888AA /* DataFileTest.cc in Sources */,
@@ -3880,7 +3855,6 @@
 			buildActionMask = 2147483647;
 			files = (
 				274D040B1BA75E1C00FF7C35 /* main.cpp in Sources */,
-				274128512578138700EEC02C /* TestUtils.cc in Sources */,
 				27F6F51D1BAA0482003FD798 /* c4Test.cc in Sources */,
 				274D040F1BA75E5000FF7C35 /* c4DatabaseTest.cc in Sources */,
 				275BF3811F61CD9D0051374A /* c4DatabaseInternalTest.cc in Sources */,
@@ -3895,11 +3869,8 @@
 				27C77302216FCF5400D5FB44 /* c4PredictiveQueryTest+CoreML.mm in Sources */,
 				2716F9BF249AD3CB00BE21D9 /* c4CertificateTest.cc in Sources */,
 				42030A3E2498442F00283CE8 /* SecureRandomize.cc in Sources */,
-<<<<<<< HEAD
-				27431BC8258A8AB0009E3EC5 /* LoggingReporter.hh in Sources */,
-=======
 				27431BC8258A8AB0009E3EC5 /* QuietReporter.hh in Sources */,
->>>>>>> e8ed0ba1
+				274B36BE25B24A67001FC28D /* TestUtils.cc in Sources */,
 				2753AF7D1EBD1BE300C12E98 /* Logging_Stub.cc in Sources */,
 				273E9F771C516145003115A6 /* c4.c in Sources */,
 				27431C2B258ADB27009E3EC5 /* LogDecoder.cc in Sources */,
@@ -3977,11 +3948,7 @@
 				27FE0CF024BE7C2A00A36EC2 /* DocumentKeysTest.cc in Sources */,
 				27FE0CF124BE7C2A00A36EC2 /* FTSTest.cc in Sources */,
 				27FE0CF224BE7C2A00A36EC2 /* LogEncoderTest.cc in Sources */,
-<<<<<<< HEAD
-				27431BC9258A8AB0009E3EC5 /* LoggingReporter.hh in Sources */,
-=======
 				27431BC9258A8AB0009E3EC5 /* QuietReporter.hh in Sources */,
->>>>>>> e8ed0ba1
 				27FE0CF324BE7C2A00A36EC2 /* PredictiveQueryTest.cc in Sources */,
 				27FE0CF424BE7C2A00A36EC2 /* N1QLParserTest.cc in Sources */,
 				27FE0CF524BE7C2A00A36EC2 /* QueryParserTest.cc in Sources */,

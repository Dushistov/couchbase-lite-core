--- conflicted
+++ resolved
@@ -93,13 +93,6 @@
             return;
         }
 
-<<<<<<< HEAD
-        // Parse the JSON to Fleece. This Fleece data is _not_ suitable for inserting into the
-        // database because it doesn't use the SharedKeys, but it lets us look at the doc
-        // metadata and blobs.
-        FLError err;
-        alloc_slice fleeceBody = Doc::fromJSON(_revMessage->body(), &err).allocedData();
-=======
         slice deltaSrcRevID = _revMessage->property("deltaSrc"_sl);
         if (deltaSrcRevID) {
             _dbWorker->applyDelta(_rev->docID, deltaSrcRevID, _revMessage->body(),
@@ -108,28 +101,23 @@
             }));
         } else {
             FLError err;
-            alloc_slice body = Encoder::convertJSON(_revMessage->body(), &err);
+            alloc_slice body = Doc::fromJSON(_revMessage->body(), &err).allocedData();
             processBody(body, {FleeceDomain, err});
         }
     }
 
 
     void IncomingRev::processBody(alloc_slice fleeceBody, C4Error error) {
->>>>>>> 705e7926
         if (!fleeceBody) {
             _error = error;
             finish();
             return;
         }
-<<<<<<< HEAD
-        Dict root = Value::fromData(fleeceBody, kFLTrusted).asDict();
-=======
 
         // Note: fleeceBody is _not_ suitable for inserting into the
         // database because it doesn't use the SharedKeys, but it lets us look at the doc
         // metadata and blobs.
-        Dict root = Value::fromTrustedData(fleeceBody).asDict();
->>>>>>> 705e7926
+        Dict root = Value::fromData(fleeceBody, kFLTrusted).asDict();
 
         // Strip out any "_"-prefixed properties like _id, just in case, and also any attachments
         // in _attachments that are redundant with blobs elsewhere in the doc:
@@ -154,17 +142,11 @@
         // Check for blobs, and queue up requests for any I don't have yet:
         _dbWorker->findBlobReferences(root, [=](FLDeepIterator i, Dict blob, const C4BlobKey &key) {
             _rev->flags |= kRevHasAttachments;
-<<<<<<< HEAD
             _pendingBlobs.push_back({_rev->docID,
                                      alloc_slice(FLDeepIterator_GetPathString(i)),
                                      key,
                                      blob["length"_sl].asUnsigned(),
                                      c4doc_blobIsCompressible(blob)});
-=======
-            _pendingBlobs.push_back({key,
-                blob["length"_sl].asUnsigned(),
-                c4doc_blobIsCompressible(blob, nullptr)});
->>>>>>> 705e7926
         });
 
         // Request the first blob, or if there are none, finish:

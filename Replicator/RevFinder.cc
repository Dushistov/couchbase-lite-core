--- conflicted
+++ resolved
@@ -198,12 +198,13 @@
                 } else {
                     // Don't have revision -- request it:
                     ++requested;
-                    // Append zeros for any items I skipped:
+                    // Append zeros for any items I skipped, using only writeRaw to avoid confusing
+                    // the JSONEncoder's comma mechanism (CBL-1208).
+                    if (itemsWritten > 0)
+                        encoder.writeRaw(",");      // comma after previous array item
                     while (itemsWritten++ < i)
-                        encoder.writeInt(0);
+                        encoder.writeRaw("0,");
                     // Append array of ancestor revs I do have (it's already a JSON array):
-                    if (i > 0)
-                        encoder.writeRaw(","_sl);
                     encoder.writeRaw(anc ? slice(anc) : "[]"_sl);
                     logDebug("    - Requesting '%.*s' %.*s, ancestors %.*s",
                              SPLAT(docID), SPLAT(revID), SPLAT(anc));
@@ -246,53 +247,12 @@
                 Assert(sequences[i].bodySize == 0);
                 sequences[i].bodySize = max(change[3].asUnsigned(), (uint64_t)1);
             } else {
-<<<<<<< HEAD
                 // Reject rev by appending status code:
                 logInfo("Rejecting proposed change '%.*s' #%.*s with parent %.*s (status %d; current rev is %.*s)",
                         SPLAT(docID), SPLAT(revID), SPLAT(parentRevID), status, SPLAT(currentRevID));
                 while (itemsWritten++ < i)
                     encoder.writeInt(0);
                 encoder.writeInt(status);
-=======
-                // Look through the database response:
-                for (size_t i = 0; i < nChanges; ++i) {
-                    alloc_slice docID(docIDs[i]);
-                    alloc_slice revID(revIDs[i]);
-                    alloc_slice anc(std::move(ancestors[i]));
-                    if (anc == kC4AncestorExistsButNotCurrent) {
-                        // This means the rev exists but is not marked as the latest from the
-                        // remote server, so I better make it so:
-                        logDebug("    - Already have '%.*s' %.*s but need to mark it as remote ancestor",
-                                 SPLAT(docID), SPLAT(revID));
-                        _db->setDocRemoteAncestor(docID, revID);
-                        replicator()->docRemoteAncestorChanged(docID, revID);
-                    } else if (anc != kC4AncestorExists) {
-                        // Don't have revision -- request it:
-                        ++requested;
-                        whichRequested[i] = true;
-                        incomingDocs->add(docID);
-                        
-                        if (itemsWritten > 0)
-                            // Sanity Check: This means we've hit this loop at least once so the current
-                            // data is both non empty, and does not end in a comma
-                            encoder.writeRaw(","_sl);
-                        
-                        // Append zeros for any items I skipped:
-                        while (itemsWritten++ < i)
-                            // CBL-1208: Comma logic is not always reliable, so write the comma first (see above)
-                            // and then write a literal 0 character (skipping the comma logic in the encoder)
-                            // and a comma because we are assured that we then write another entry a few lines down
-                            encoder.writeRaw("0,");
-                        
-                        // Append array of ancestor revs I do have (it's already a JSON array):
-                        // Note this does not end in a comma, so the next time around we will write the
-                        // comma in the above writeRaw(",")
-                        encoder.writeRaw(anc ? slice(anc) : "[]"_sl);
-                        logDebug("    - Requesting '%.*s' %.*s, ancestors %.*s",
-                                 SPLAT(docID), SPLAT(revID), SPLAT(anc));
-                    }
-                }
->>>>>>> d08fd639
             }
         }
         return requested;

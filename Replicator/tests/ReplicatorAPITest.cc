//
//  ReplicatorAPITest.cc
//  LiteCore
//
//  Created by Jens Alfke on 3/10/17.
//  Copyright © 2017 Couchbase. All rights reserved.
//

#include "ReplicatorAPITest.hh"
#include "c4Document+Fleece.h"
#include "StringUtil.hh"
#include "c4Socket.h"
#include "fleece/Fleece.hh"

using namespace fleece;

constexpr const C4Address ReplicatorAPITest::kDefaultAddress;
constexpr const C4String ReplicatorAPITest::kScratchDBName, ReplicatorAPITest::kITunesDBName,
                         ReplicatorAPITest::kWikipedia1kDBName,
                         ReplicatorAPITest::kProtectedDBName,
                         ReplicatorAPITest::kImagesDBName;

alloc_slice ReplicatorAPITest::sPinnedCert;



TEST_CASE("URL Parsing") {
    C4Address address;
    C4String dbName;

    REQUIRE(c4address_fromURL("ws://localhost/dbname"_sl, &address, &dbName));
    CHECK(address.scheme == "ws"_sl);
    CHECK(address.hostname == "localhost"_sl);
    CHECK(address.port == 80);
    CHECK(address.path == "/"_sl);
    CHECK(dbName == "dbname"_sl);

    REQUIRE(c4address_fromURL("ws://localhost/dbname"_sl, &address, NULL));
    CHECK(address.scheme == "ws"_sl);
    CHECK(address.hostname == "localhost"_sl);
    CHECK(address.port == 80);
    CHECK(address.path == "/dbname"_sl);

    REQUIRE(c4address_fromURL("ws://localhost/"_sl, &address, NULL));
    CHECK(address.scheme == "ws"_sl);
    CHECK(address.hostname == "localhost"_sl);
    CHECK(address.port == 80);
    CHECK(address.path == "/"_sl);

    REQUIRE(c4address_fromURL("wss://localhost/dbname"_sl, &address, &dbName));
    CHECK(address.scheme == "wss"_sl);
    CHECK(address.hostname == "localhost"_sl);
    CHECK(address.port == 443);
    CHECK(address.path == "/"_sl);
    CHECK(dbName == "dbname"_sl);

    REQUIRE(c4address_fromURL("wss://localhost/dbname/"_sl, &address, &dbName));
    CHECK(address.scheme == "wss"_sl);
    CHECK(address.hostname == "localhost"_sl);
    CHECK(address.port == 443);
    CHECK(address.path == "/"_sl);
    CHECK(dbName == "dbname"_sl);

    REQUIRE(c4address_fromURL("wss://localhost/path/to/dbname"_sl, &address, &dbName));
    REQUIRE(c4address_fromURL("wss://localhost/path/to/dbname/"_sl, &address, &dbName));
    CHECK(address.scheme == "wss"_sl);
    CHECK(address.hostname == "localhost"_sl);
    CHECK(address.port == 443);
    CHECK(address.path == "/path/to/"_sl);
    CHECK(dbName == "dbname"_sl);

    REQUIRE(c4address_fromURL("file:///path/to/dbname/"_sl, &address, nullptr));
    CHECK(address.scheme == "file"_sl);
    CHECK(address.hostname == ""_sl);
    CHECK(address.port == 0);
    CHECK(address.path == "/path/to/dbname/"_sl);

    REQUIRE(c4address_fromURL("wss://localhost/path/to/dbname/"_sl, &address, NULL));
    CHECK(address.scheme == "wss"_sl);
    CHECK(address.hostname == "localhost"_sl);
    CHECK(address.port == 443);
    CHECK(address.path == "/path/to/dbname/"_sl);

    REQUIRE(c4address_fromURL("wss://localhost/d"_sl, &address, &dbName));
    REQUIRE(c4address_fromURL("wss://localhost/p/d/"_sl, &address, &dbName));
    REQUIRE(c4address_fromURL("wss://localhost//p//d/"_sl, &address, &dbName));

    REQUIRE(!c4address_fromURL("ws://example.com/db@name"_sl, &address, &dbName));
    CHECK(dbName == "db@name"_sl);

    // The following URLs should all be rejected:
    ExpectingExceptions x;
    CHECK(!c4address_fromURL(""_sl, &address, &dbName));
    CHECK(!c4address_fromURL("ws:"_sl, &address, &dbName));
    CHECK(!c4address_fromURL("ws:/"_sl, &address, &dbName));
    CHECK(!c4address_fromURL("ws://"_sl, &address, &dbName));
    CHECK(!c4address_fromURL("*://localhost/dbname"_sl, &address, &dbName));
    CHECK(!c4address_fromURL("://localhost/dbname"_sl, &address, &dbName));
    CHECK(!c4address_fromURL("/dev/null"_sl, &address, &dbName));
    CHECK(!c4address_fromURL("/dev/nu:ll"_sl, &address, &dbName));
    CHECK(!c4address_fromURL("ws://localhost:-1/dbname"_sl, &address, &dbName));
    CHECK(!c4address_fromURL("ws://localhost:666666/dbname"_sl, &address, &dbName));
    CHECK(!c4address_fromURL("ws://localhost:x/dbname"_sl, &address, &dbName));
    CHECK(!c4address_fromURL("ws://localhost:/foo"_sl, &address, &dbName));
    CHECK(!c4address_fromURL("ws://localhost"_sl, &address, &dbName));
    CHECK(!c4address_fromURL("ws://localhost/"_sl, &address, &dbName));
    CHECK(!c4address_fromURL("ws://localhost/B^dn^m*"_sl, &address, &dbName));

    CHECK(!c4address_fromURL("ws://snej@example.com/db"_sl, &address, &dbName));
    CHECK(!c4address_fromURL("ws://snej@example.com:8080/db"_sl, &address, &dbName));
    CHECK(!c4address_fromURL("ws://snej:password@example.com/db"_sl, &address, &dbName));
    CHECK(!c4address_fromURL("ws://snej:password@example.com:8080/db"_sl, &address, &dbName));
}


TEST_CASE("URL Generation") {
    CHECK(c4address_toURL({"ws"_sl, "foo.com"_sl, 8888, "/bar"_sl}) == "ws://foo.com:8888/bar"_sl);
    CHECK(c4address_toURL({"ws"_sl, "foo.com"_sl, 0,    "/"_sl})    == "ws://foo.com/"_sl);
}


TEST_CASE_METHOD(ReplicatorAPITest, "API Create C4Replicator without start", "[Push]") {
    // For CBL-524 "Lazy c4replicator initialize cause memory leak"
    C4Error err;
    C4ReplicatorParameters params = {};
    params.push = kC4OneShot;
    params.pull = kC4Disabled;
    params.callbackContext = this;
    params.socketFactory = _socketFactory;

    _repl = c4repl_new(db, _address, kC4SliceNull, params, &err);
    C4Log("---- Releasing C4Replicator ----");
    _repl = nullptr;
}


// Test invalid URL scheme:
TEST_CASE_METHOD(ReplicatorAPITest, "API Invalid Scheme", "[C][Push][!throws]") {
    ExpectingExceptions x;
    _address.scheme = "http"_sl;
    C4Error err;
    CHECK(!c4repl_isValidRemote(_address, _remoteDBName, nullptr));
    REQUIRE(!startReplicator(kC4Disabled, kC4OneShot, &err));
    CHECK(err.domain == NetworkDomain);
    CHECK(err.code == kC4NetErrInvalidURL);
}


// Test missing or invalid database name:
TEST_CASE_METHOD(ReplicatorAPITest, "API Invalid URLs", "[C][Push][!throws]") {
    ExpectingExceptions x;
    _remoteDBName = ""_sl;
    C4Error err;
    CHECK(!c4repl_isValidRemote(_address, _remoteDBName, nullptr));
    REQUIRE(!startReplicator(kC4Disabled, kC4OneShot, &err));
    CHECK(err.domain == NetworkDomain);
    CHECK(err.code == kC4NetErrInvalidURL);

    _remoteDBName = "Invalid Name"_sl;
    err = {};
    CHECK(!c4repl_isValidRemote(_address, _remoteDBName, nullptr));
    REQUIRE(!startReplicator(kC4Disabled, kC4OneShot, &err));
    CHECK(err.domain == NetworkDomain);
    CHECK(err.code == kC4NetErrInvalidURL);
}


// Test connection-refused error by connecting to a bogus port of localhost
TEST_CASE_METHOD(ReplicatorAPITest, "API Connection Failure", "[C][Push]") {
    ExpectingExceptions x;
    _address.hostname = C4STR("localhost");
    _address.port = 1;  // wrong port!
    _mayGoOffline = true;
    replicate(kC4Disabled, kC4OneShot, false);
    CHECK(_callbackStatus.error.domain == POSIXDomain);
    CHECK(_callbackStatus.error.code == ECONNREFUSED);
    CHECK(_callbackStatus.progress.unitsCompleted == 0);
    CHECK(_callbackStatus.progress.unitsTotal == 0);
    CHECK(_wentOffline);
    CHECK(_numCallbacksWithLevel[kC4Busy] == 0);
    CHECK(_numCallbacksWithLevel[kC4Idle] == 0);
}


// Test host-not-found error by connecting to a nonexistent hostname
TEST_CASE_METHOD(ReplicatorAPITest, "API DNS Lookup Failure", "[C][Push]") {
    ExpectingExceptions x;
    _address.hostname = C4STR("qux.ftaghn.miskatonic.edu");
    replicate(kC4Disabled, kC4OneShot, false);
    CHECK(_callbackStatus.error.domain == NetworkDomain);
    CHECK(_callbackStatus.error.code == kC4NetErrUnknownHost);
    CHECK(_callbackStatus.progress.unitsCompleted == 0);
    CHECK(_callbackStatus.progress.unitsTotal == 0);
    CHECK(_numCallbacksWithLevel[kC4Busy] == 0);
    CHECK(_numCallbacksWithLevel[kC4Idle] == 0);
}


#ifdef COUCHBASE_ENTERPRISE
TEST_CASE_METHOD(ReplicatorAPITest, "API Loopback Push", "[C][Push]") {
    importJSONLines(sFixturesDir + "names_100.json");

    createDB2();
    _enableDocProgressNotifications = true;
    replicate(kC4OneShot, kC4Disabled);

    CHECK(_docsEnded == 100);
    REQUIRE(c4db_getDocumentCount(db2) == 100);
}
#endif


#ifdef COUCHBASE_ENTERPRISE
TEST_CASE_METHOD(ReplicatorAPITest, "API Loopback Push & Pull Deletion", "[C][Push][Pull]") {
    createRev("doc"_sl, kRevID, kFleeceBody);
    createRev("doc"_sl, kRev2ID, kEmptyFleeceBody, kRevDeleted);

    createDB2();
    _enableDocProgressNotifications = true;
    replicate(kC4OneShot, kC4Disabled);
    CHECK(_docsEnded == 1);

    c4::ref<C4Document> doc = c4doc_get(db2, "doc"_sl, true, nullptr);
    REQUIRE(doc);

    CHECK(doc->revID == kRev2ID);
    CHECK((doc->flags & kDocDeleted) != 0);
    CHECK((doc->selectedRev.flags & kRevDeleted) != 0);
    REQUIRE(c4doc_selectParentRevision(doc));
    CHECK(doc->selectedRev.revID == kRevID);
}
#endif


TEST_CASE_METHOD(ReplicatorAPITest, "API Custom SocketFactory", "[C][Push][Pull]") {
    _address.hostname = C4STR("localhost");
    bool factoryCalled = false;
    C4SocketFactory factory = {};
    factory.context = &factoryCalled;
    factory.open = [](C4Socket* socket C4NONNULL, const C4Address* addr C4NONNULL,
                      C4Slice options, void *context) {
        *(bool*)context = true;
        c4socket_closed(socket, {NetworkDomain, kC4NetErrTooManyRedirects});
    };
    _socketFactory = &factory;
    replicate(kC4Disabled, kC4OneShot, false);
    REQUIRE(factoryCalled);
    CHECK(_callbackStatus.error.domain == NetworkDomain);
    CHECK(_callbackStatus.error.code == kC4NetErrTooManyRedirects);
    CHECK(_callbackStatus.progress.unitsCompleted == 0);
    CHECK(_callbackStatus.progress.unitsTotal == 0);
}


#ifdef COUCHBASE_ENTERPRISE
TEST_CASE_METHOD(ReplicatorAPITest, "API Filtered Push", "[C][Push]") {
    importJSONLines(sFixturesDir + "names_100.json");
    createDB2();

    _pushFilter = [](C4String docID, C4RevisionFlags flags, FLDict flbody, void *context) {
        ((ReplicatorAPITest*)context)->_counter++;
        assert(docID.size > 0);
        Dict body(flbody);
        assert(body.count() >= 4);
        return body["gender"_sl].asString() == "male"_sl;
    };

    _enableDocProgressNotifications = true;
    replicate(kC4OneShot, kC4Disabled);

    CHECK(_counter == 100);
    CHECK(_docsEnded == 45);
    CHECK(c4db_getDocumentCount(db2) == 45);
}
#endif

// CBL-221
#ifdef COUCHBASE_ENTERPRISE
TEST_CASE_METHOD(ReplicatorAPITest, "Stop with doc ended callback", "[C][Pull]") {
    createDB2();
    // Need a large enough data set so that the pulled documents come
    // through in more than one batch
    importJSONLines(sFixturesDir + "iTunesMusicLibrary.json", 15.0, false, db2);
    
    _enableDocProgressNotifications = true;
    
    _onDocsEnded = [](C4Replicator* repl,
                      bool pushing,
                      size_t numDocs,
                      const C4DocumentEnded* docs[],
                      void* context) {
        ((ReplicatorAPITest*)context)->_docsEnded += numDocs;
        c4repl_stop(repl);
    };
    
    replicate(kC4Disabled, kC4Continuous);
    
    // Not being equal implies that some of the doc ended callbacks failed
    // (presumably because of CBL-221 which causes an actor internal assertion
    // failure that cannot be detected from the outside)
    CHECK(c4db_getDocumentCount(db) == _docsEnded);
}
#endif

#ifdef COUCHBASE_ENTERPRISE
TEST_CASE_METHOD(ReplicatorAPITest, "Pending Document IDs", "[Push]") {
    importJSONLines(sFixturesDir + "names_100.json");
    createDB2();

    FLSliceResult options {};

    C4Error err;
    C4ReplicatorParameters params = {};
    params.push = kC4OneShot;
    params.pull = kC4Disabled;
    params.callbackContext = this;
    params.socketFactory = _socketFactory;

    int expectedPending;
    SECTION("Normal") {
        expectedPending = 100;
    }

    SECTION("Filtered") {
        expectedPending = 99;
        params.pushFilter = [](C4String docID, C4RevisionFlags flags, FLDict flbody, void *context) {
            return FLSlice_Compare(docID, "0000005"_sl) != 0;
        };
    }

<<<<<<< HEAD
    _repl = c4repl_newLocal(db, (C4Database*)db2, params, &err);
=======
    SECTION("Set Doc IDs") {
        expectedPending = 2;
        FLEncoder e = FLEncoder_New();
        FLEncoder_BeginDict(e, 1);
        FLEncoder_WriteKey(e, FLSTR(kC4ReplicatorOptionDocIDs));
        FLEncoder_BeginArray(e, 2);
        FLEncoder_WriteString(e, FLSTR("0000002"));
        FLEncoder_WriteString(e, FLSTR("0000004"));
        FLEncoder_EndArray(e);
        FLEncoder_EndDict(e);
        options = FLEncoder_Finish(e, nullptr);
        params.optionsDictFleece = C4Slice(options);
        FLEncoder_Free(e);
    }

    _repl = c4repl_new(db, _address, kC4SliceNull, (C4Database*)db2,
                       params, &err);
>>>>>>> 9e0db131

    FLSliceResult_Release(options);

    C4SliceResult encodedDocIDs = c4repl_getPendingDocIDs(_repl, &err);
    REQUIRE(encodedDocIDs != nullslice);
    FLArray docIDs = FLValue_AsArray(FLValue_FromData(C4Slice(encodedDocIDs), kFLTrusted));
    CHECK(FLArray_Count(docIDs) == expectedPending);
    c4slice_free(encodedDocIDs);

    c4repl_start(_repl);
    while (c4repl_getStatus(_repl).level != kC4Stopped)
           this_thread::sleep_for(chrono::milliseconds(100));

    encodedDocIDs = c4repl_getPendingDocIDs(_repl, &err);
    CHECK(encodedDocIDs == nullslice);
}
#endif

#ifdef COUCHBASE_ENTERPRISE
TEST_CASE_METHOD(ReplicatorAPITest, "Is Document Pending", "[Push]") {
    importJSONLines(sFixturesDir + "names_100.json");
    createDB2();

    FLSliceResult options {};

    C4Error err;
    C4ReplicatorParameters params = {};
    params.push = kC4OneShot;
    params.pull = kC4Disabled;
    params.callbackContext = this;
    params.socketFactory = _socketFactory;

    bool expectedIsPending = true;
    SECTION("Normal") {
        expectedIsPending = true;
    }

    SECTION("Filtered") {
        expectedIsPending = false;
        params.pushFilter = [](C4String docID, C4RevisionFlags flags, FLDict flbody, void *context) {
            return FLSlice_Compare(docID, "0000005"_sl) != 0;
        };
    }

<<<<<<< HEAD
    _repl = c4repl_newLocal(db, (C4Database*)db2, params, &err);
=======
    SECTION("Set Doc IDs") {
        expectedIsPending = false;
        FLEncoder e = FLEncoder_New();
        FLEncoder_BeginDict(e, 1);
        FLEncoder_WriteKey(e, FLSTR(kC4ReplicatorOptionDocIDs));
        FLEncoder_BeginArray(e, 2);
        FLEncoder_WriteString(e, FLSTR("0000002"));
        FLEncoder_WriteString(e, FLSTR("0000004"));
        FLEncoder_EndArray(e);
        FLEncoder_EndDict(e);
        options = FLEncoder_Finish(e, nullptr);
        params.optionsDictFleece = C4Slice(options);
        FLEncoder_Free(e);
    }

    _repl = c4repl_new(db, _address, kC4SliceNull, (C4Database*)db2,
                       params, &err);
>>>>>>> 9e0db131

    bool isPending = c4repl_isDocumentPending(_repl, "0000005"_sl, &err);
    CHECK(isPending == expectedIsPending);

    c4repl_start(_repl);
    while (c4repl_getStatus(_repl).level != kC4Stopped)
           this_thread::sleep_for(chrono::milliseconds(100));

    isPending = c4repl_isDocumentPending(_repl, "0000005"_sl, &err);
    CHECK(!isPending);
}
#endif<|MERGE_RESOLUTION|>--- conflicted
+++ resolved
@@ -328,9 +328,6 @@
         };
     }
 
-<<<<<<< HEAD
-    _repl = c4repl_newLocal(db, (C4Database*)db2, params, &err);
-=======
     SECTION("Set Doc IDs") {
         expectedPending = 2;
         FLEncoder e = FLEncoder_New();
@@ -346,9 +343,7 @@
         FLEncoder_Free(e);
     }
 
-    _repl = c4repl_new(db, _address, kC4SliceNull, (C4Database*)db2,
-                       params, &err);
->>>>>>> 9e0db131
+    _repl = c4repl_newLocal(db, (C4Database*)db2, params, &err);
 
     FLSliceResult_Release(options);
 
@@ -393,9 +388,6 @@
         };
     }
 
-<<<<<<< HEAD
-    _repl = c4repl_newLocal(db, (C4Database*)db2, params, &err);
-=======
     SECTION("Set Doc IDs") {
         expectedIsPending = false;
         FLEncoder e = FLEncoder_New();
@@ -411,9 +403,7 @@
         FLEncoder_Free(e);
     }
 
-    _repl = c4repl_new(db, _address, kC4SliceNull, (C4Database*)db2,
-                       params, &err);
->>>>>>> 9e0db131
+    _repl = c4repl_newLocal(db, (C4Database*)db2, params, &err);
 
     bool isPending = c4repl_isDocumentPending(_repl, "0000005"_sl, &err);
     CHECK(isPending == expectedIsPending);

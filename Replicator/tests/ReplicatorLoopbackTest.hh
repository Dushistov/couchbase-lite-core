--- conflicted
+++ resolved
@@ -47,7 +47,7 @@
         // document bodies:
         litecore::repl::tuning::kMinBodySizeForDelta = 0;
         litecore::repl::Checkpoint::gWriteTimestamps = false;
-<<<<<<< HEAD
+        _clientProgressLevel = _serverProgressLevel = kC4ReplProgressOverall;
 
         if (isRevTrees()) {
             kNonLocalRev1ID = kRev1ID;
@@ -62,9 +62,6 @@
             kConflictRev2AID = "1@babe1"_sl;
             kConflictRev2BID = "1@babe2"_sl;
         }
-=======
-        _clientProgressLevel = _serverProgressLevel = kC4ReplProgressOverall;
->>>>>>> 3c398afc
     }
 
     ~ReplicatorLoopbackTest() {
@@ -478,13 +475,8 @@
     void compareDocs(C4Document *doc1, C4Document *doc2) {
         const auto kPublicDocumentFlags = (kDocDeleted | kDocConflicted | kDocHasAttachments);
 
-<<<<<<< HEAD
         fastREQUIRE(doc1->docID == doc2->docID);
         fastREQUIRE(absoluteRevID(doc1) == absoluteRevID(doc2));
-=======
-        fastREQUIRE((doc1->docID == doc2->docID));
-        fastREQUIRE((doc1->revID == doc2->revID));
->>>>>>> 3c398afc
         fastREQUIRE((doc1->flags & kPublicDocumentFlags) == (doc2->flags & kPublicDocumentFlags));
 
         // Compare canonical JSON forms of both docs:

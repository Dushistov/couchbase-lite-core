--- conflicted
+++ resolved
@@ -476,11 +476,7 @@
         const auto kPublicDocumentFlags = (kDocDeleted | kDocConflicted | kDocHasAttachments);
 
         fastREQUIRE(doc1->docID == doc2->docID);
-<<<<<<< HEAD
         fastREQUIRE(absoluteRevID(doc1) == absoluteRevID(doc2));
-=======
-        fastREQUIRE(doc1->revID == doc2->revID);
->>>>>>> af102292
         fastREQUIRE((doc1->flags & kPublicDocumentFlags) == (doc2->flags & kPublicDocumentFlags));
 
         // Compare canonical JSON forms of both docs:

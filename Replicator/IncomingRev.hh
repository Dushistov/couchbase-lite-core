--- conflicted
+++ resolved
@@ -56,14 +56,7 @@
     private:
         void _handleRev(Retained<blip::MessageIn>);
         void gotDeltaSrc(alloc_slice deltaSrcBody);
-<<<<<<< HEAD
         void processBody(fleece::Doc, C4Error);
-=======
-        alloc_slice applyDelta(RevToInsert *rev, slice baseRevID,
-                               alloc_slice deltaJSON,
-                               C4Error *outError NONNULL);
-        void processBody(alloc_slice fleeceBody, C4Error);
->>>>>>> cfa13251
         bool fetchNextBlob();
         void insertRevision();
         void _revisionInserted();

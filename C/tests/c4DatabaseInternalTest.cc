//
// c4DatabaseInternal.cc
//
// Copyright (c) 2017 Couchbase, Inc All rights reserved.
//
// Licensed under the Apache License, Version 2.0 (the "License");
// you may not use this file except in compliance with the License.
// You may obtain a copy of the License at
//
// http://www.apache.org/licenses/LICENSE-2.0
//
// Unless required by applicable law or agreed to in writing, software
// distributed under the License is distributed on an "AS IS" BASIS,
// WITHOUT WARRANTIES OR CONDITIONS OF ANY KIND, either express or implied.
// See the License for the specific language governing permissions and
// limitations under the License.
//

#include "c4Test.hh"
#include "c4Private.h"
#include "c4DocEnumerator.h"
#include "c4BlobStore.h"
#include "c4Document+Fleece.h"
#include <cmath>
#include <errno.h>
#include <iostream>
#include <vector>

#include "sqlite3.h"

#ifdef _MSC_VER
#include <ctime>
#include "Windows.h"
#define sleep(sec) Sleep((sec)*1000)
#else
#include "unistd.h"
#endif

// For debugging
#define C4STR_TO_STDSTR(x) std::string((char*)x.buf, x.size)
#define C4STR_TO_CSTR(x)   C4STR_TO_STDSTR(x).c_str()

static char sErrorMessageBuffer[256];
#define errorInfo(error) \
    INFO("Error: " << c4error_getDescriptionC(error, sErrorMessageBuffer, sizeof(sErrorMessageBuffer)))

static C4Document* c4enum_nextDocument(C4DocEnumerator *e, C4Error *outError) noexcept {
    return c4enum_next(e, outError) ? c4enum_getDocument(e, outError) : nullptr;
}

////////////////////////////////////////////////////////////////////////////////
// Ported from DatabaseInternal_Tests.m
////////////////////////////////////////////////////////////////////////////////
class C4DatabaseInternalTest : public C4Test {
public:
    C4RemoteID _remoteID {0};

    
    C4DatabaseInternalTest(int testOption) :C4Test(testOption) { }

    void assertMessage(C4ErrorDomain domain, int code, const char *expectedMsg) {
        C4SliceResult msg = c4error_getMessage({domain, code});
        REQUIRE(std::string((char*)msg.buf, msg.size) == std::string(expectedMsg));
        c4slice_free(msg);
        
        char buf[256];
        char *cmsg = c4error_getDescriptionC({domain, code}, buf, sizeof(buf));
        REQUIRE(std::string(cmsg) == std::string(expectedMsg));
        REQUIRE(cmsg == &buf[0]);
    }
    
    C4Document* getDoc(C4String docID){
        return getDoc(db, docID);
    }
    
    C4Document* getDoc(C4Database* db, C4String docID){
        C4Error error = {};
        C4Document* doc = c4doc_get(db, docID, true, &error);
        errorInfo(error);
        REQUIRE(doc);
        REQUIRE(doc->docID == docID);
        REQUIRE(error.domain == 0);
        REQUIRE(error.code == 0);
        return doc;
    }
    
    C4Document* putDoc(C4Slice docID, C4Slice revID,
                       C4Slice body, C4RevisionFlags flags = 0) {
        return putDoc(db, docID, revID, body, flags);
    }
    
    C4Document* putDoc(C4Database *db, C4Slice docID, C4Slice revID,
                       C4Slice body, C4RevisionFlags flags) {
        C4Error error = {};
        C4Document* doc = putDoc(db, docID, revID, body, flags, &error);
        errorInfo(error);
        REQUIRE(doc);
        return doc;
    }

    alloc_slice encodeBodyIfJSON(C4Slice body) {
        if (slice(body).hasPrefix("{"_sl) && slice(body).hasSuffix("}"_sl)) {
            // auto-convert JSON to Fleece as a convenience for the tests
            return json2fleece(std::string(slice(body)).c_str());
        } else {
            return alloc_slice(body);
        }
    }
    
    C4Document* putDoc(C4Database *db, C4Slice docID, C4Slice revID,
                       C4Slice body, C4RevisionFlags flags, C4Error* error)
    {
        TransactionHelper t(db);
        alloc_slice encodedBody = encodeBodyIfJSON(body);
        C4Slice history[1] = {revID};
        C4DocPutRequest rq = {};
        rq.allowConflict = false;
        rq.docID = docID;
        rq.history = revID == kC4SliceNull? NULL : history;
        rq.historyCount = (size_t)(revID == kC4SliceNull? 0 : 1);
        rq.body = encodedBody;
        rq.revFlags = flags;
        rq.save = true;
        rq.remoteDBID = _remoteID;
        return c4doc_put(db, &rq, nullptr, error);
    }
    
    void forceInsert(C4Slice docID, const C4Slice* history, size_t historyCount,
                            C4Slice body, C4RevisionFlags flags = 0) {
        C4Document* doc = forceInsert(db, docID, history, historyCount, body, flags);
        c4doc_release(doc);
    }
    
    C4Document* forceInsert(C4Database *db, C4Slice docID,
                            const C4Slice* history, size_t historyCount,
                            C4Slice body, C4RevisionFlags flags) {
        C4Error error = {};
        C4Document* doc = forceInsert(db, docID, history, historyCount,
                                      body, flags, &error);
        errorInfo(error);
        REQUIRE(doc);
        REQUIRE(error.domain == 0);
        REQUIRE(error.code == 0);
        return doc;
    }
    
    C4Document* forceInsert(C4Database *db, C4Slice docID,
                            const C4Slice* history, size_t historyCount,
                            C4Slice body, C4RevisionFlags flags,
                            C4Error* error)
    {
        TransactionHelper t(db);
        alloc_slice encodedBody = encodeBodyIfJSON(body);
        C4DocPutRequest rq = {};
        rq.docID = docID;
        rq.existingRevision = true;
        rq.allowConflict = true;
        rq.history = history;
        rq.historyCount = historyCount;
        rq.body = encodedBody;
        rq.revFlags = flags;
        rq.save = true;
        rq.remoteDBID = _remoteID;
        size_t commonAncestorIndex;
        return c4doc_put(db, &rq, &commonAncestorIndex, error);
    }
    
    // create, update, delete doc must fail
    void putDocMustFail(C4Slice docID, C4Slice revID,
                        C4Slice body, C4RevisionFlags flags, C4Error expected) {
        putDocMustFail(db, docID, revID, body, flags, expected);
    }
    
    // create, update, delete doc must fail
    void putDocMustFail(C4Database *db, C4Slice docID, C4Slice revID,
                        C4Slice body, C4RevisionFlags flags, C4Error expected) {
        C4Error error = {};
        C4Document* doc = putDoc(db, docID, revID, body, flags, &error);
        REQUIRE(doc == nullptr);
        errorInfo(error);
        REQUIRE(error.domain == expected.domain);
        REQUIRE(error.code == expected.code);
    };
    
    std::vector<alloc_slice> getAllParentRevisions(C4Document* doc){
        std::vector<alloc_slice> history;
        do {
            history.emplace_back(doc->selectedRev.revID);
        } while(c4doc_selectParentRevision(doc));
        return history;
    }
    
    std::vector<alloc_slice> getRevisionHistory(C4Document* doc, bool onlyCurrent, bool includeDeleted){
        std::vector<alloc_slice> history;
        do{
            if(onlyCurrent && !(doc->selectedRev.flags & kRevLeaf))
                continue;
            if(!includeDeleted && (doc->selectedRev.flags & kRevDeleted))
                continue;
            history.push_back(doc->selectedRev.revID);
        }while(c4doc_selectNextRevision(doc));
        return history;
    }
    
    void verifyRev(C4Document* doc, const C4String* history, int historyCount, C4String body){
<<<<<<< HEAD
        REQUIRE((doc->revID == history[0]));
        REQUIRE((doc->selectedRev.revID == history[0]));
        REQUIRE(docBodyEquals(doc, body));

=======
        REQUIRE(doc->revID == history[0]);
        REQUIRE(doc->selectedRev.revID == history[0]);
        REQUIRE(doc->selectedRev.body == body);
        
>>>>>>> af102292
        std::vector<alloc_slice> revs = getAllParentRevisions(doc);
        REQUIRE(revs.size() == historyCount);
        for(int i = 0; i < historyCount; i++)
            REQUIRE(history[i] == revs[i]);
    }
};

// test01_CRUD
N_WAY_TEST_CASE_METHOD(C4DatabaseInternalTest, "CRUD", "[Database][C]") {
    if(!isRevTrees()) return;
    
    C4Error c4err;
    alloc_slice body = json2fleece("{'foo':1, 'bar':false}");
    alloc_slice updatedBody = json2fleece("{'foo':1, 'bar':false, 'status':'updated!'}");

    // Make sure the database-changed notifications have the right data in them (see issue #93)
    // TODO: Observer
    
    // Get a nonexistent document:
    REQUIRE(c4doc_get(db, C4STR("nonexistent"), true, &c4err) == NULL);
    REQUIRE(c4err.domain == LiteCoreDomain);
    REQUIRE(c4err.code == kC4ErrorNotFound);
    
    // Create a document:
    // kRevKeepBody => Revision's body should not be discarded when non-leaf
    C4Document* doc = putDoc(kC4SliceNull, kC4SliceNull, body, kRevKeepBody);
    REQUIRE(doc->docID.size >= 10);
    REQUIRE(C4STR_TO_STDSTR(doc->revID).compare(0, 2, "1-") == 0);
    alloc_slice docID = doc->docID;
    alloc_slice revID1 = doc->revID;
    c4doc_release(doc);
    
    // Read it back:
    doc = c4doc_get(db, docID, true, &c4err);
    REQUIRE(doc);
    REQUIRE(doc->docID == docID);
    REQUIRE(doc->selectedRev.revID == revID1);
<<<<<<< HEAD
    REQUIRE(docBodyEquals(doc, body));
=======
    REQUIRE(doc->selectedRev.body == body);
>>>>>>> af102292
    c4doc_release(doc);
    
    // Now update it:
    doc = putDoc(docID, revID1, updatedBody, kRevKeepBody);
    REQUIRE(doc->docID == docID);
<<<<<<< HEAD
    REQUIRE(docBodyEquals(doc, updatedBody));
=======
    REQUIRE(doc->selectedRev.body == updatedBody);
>>>>>>> af102292
    REQUIRE(C4STR_TO_STDSTR(doc->revID).compare(0, 2, "2-") == 0);
    alloc_slice revID2 = doc->revID;
    c4doc_release(doc);
    
    // Read it back:
    doc = c4doc_get(db, docID, true, &c4err);
    REQUIRE(doc);
    REQUIRE(doc->docID == docID);
    REQUIRE(doc->selectedRev.revID == revID2);
<<<<<<< HEAD
    REQUIRE(docBodyEquals(doc, updatedBody));
=======
    REQUIRE(doc->selectedRev.body == updatedBody);
>>>>>>> af102292
    c4doc_release(doc);
    
    // Try to update the first rev, which should fail:
    C4Error err;
    err.domain = LiteCoreDomain;
    err.code = kC4ErrorConflict;
    putDocMustFail(docID, revID1, updatedBody, kRevKeepBody, err);
    
    // Check the changes feed, with and without filters:
    C4EnumeratorOptions options = kC4DefaultEnumeratorOptions;
    C4DocEnumerator* e = c4db_enumerateChanges(db, 0, &options, &c4err);
    REQUIRE(e);
    C4SequenceNumber seq = 2;
    while (nullptr != (doc = c4enum_nextDocument(e, &c4err))) {
        REQUIRE(doc->selectedRev.sequence == seq);
        REQUIRE(doc->selectedRev.revID == revID2);
        REQUIRE(doc->docID == docID);
        c4doc_release(doc);
        seq++;
    }
    REQUIRE(seq == 3); // size check 2 + 0 => 3
    c4enum_free(e);
    
    // NOTE: Filter is out of LiteCore scope
    
    // Delete it:
    
    // without previous revision ID -> error
    err.domain = LiteCoreDomain;
    err.code = kC4ErrorInvalidParameter;
    putDocMustFail(docID, kC4SliceNull, kC4SliceNull, kRevDeleted, err);
    
    // with previous revision ID -> success
    doc = putDoc(docID, revID2, kC4SliceNull, kRevDeleted);
    REQUIRE(doc->flags == (C4DocumentFlags)(kDocExists | kDocDeleted));
    REQUIRE(doc->docID == docID);
    REQUIRE(C4STR_TO_STDSTR(doc->revID).compare(0, 2, "3-") == 0);
    alloc_slice revID3 = doc->revID;
    c4doc_release(doc);
    
    // Read the deletion revision:
    doc = c4doc_get(db, docID, true, &c4err);
    REQUIRE(doc);
<<<<<<< HEAD
    CHECK(doc->docID == docID);
    CHECK(doc->revID == revID3);
    CHECK(doc->flags == (C4DocumentFlags)(kDocExists | kDocDeleted));
    CHECK(doc->selectedRev.revID == revID3);
    CHECK(c4doc_getProperties(doc) != nullptr);  // valid revision should not have null body
    CHECK(doc->selectedRev.flags == (C4RevisionFlags)(kRevLeaf|kRevDeleted));
=======
    REQUIRE(doc->docID == docID);
    REQUIRE(doc->revID == revID3);
    REQUIRE(doc->flags == (C4DocumentFlags)(kDocExists | kDocDeleted));
    REQUIRE(doc->selectedRev.revID == revID3);
    REQUIRE(doc->selectedRev.body != kC4SliceNull);  // valid revision should not have null body
    REQUIRE(doc->selectedRev.flags == (C4RevisionFlags)(kRevLeaf|kRevDeleted));
>>>>>>> af102292
    c4doc_release(doc);
    
    // Delete nonexistent doc:
    putDocMustFail(C4STR("fake"), kC4SliceNull, kC4SliceNull, kRevDeleted, err);
    
    // Read it back (should fail):
    // NOTE: LiteCore's c4doc_get() returns document even though document is deleted.
    //       Returning null doc is above layer's implementation.
    
    // Check the changes feed again after the deletion:
    // without deleted -> 0
    c4err = {};
    e = c4db_enumerateChanges(db, 0, &options, &c4err);
    REQUIRE(e);
    seq = 3;
    while (nullptr != (doc = c4enum_nextDocument(e, &c4err))) {
        c4doc_release(doc);
        seq++;
    }
    REQUIRE(seq == 3); // size check 3 + 0 => 4
    c4enum_free(e);
    
    // with deleted -> 1
    c4err = {};
    options.flags |= kC4IncludeDeleted;
    e = c4db_enumerateChanges(db, 0, &options, &c4err);
    REQUIRE(e);
    seq = 3;
    while (nullptr != (doc = c4enum_nextDocument(e, &c4err))) {
        REQUIRE(doc->selectedRev.sequence == seq);
        REQUIRE(doc->selectedRev.revID == revID3);
        REQUIRE(doc->docID == docID);
        c4doc_release(doc);
        seq++;
    }
    REQUIRE(seq == 4); // size check 3 + 1 => 4
    c4enum_free(e);
    
    // Check the revision-history object (_revisions property):
    doc = c4doc_get(db, docID, true, &c4err);
    REQUIRE(doc);
    int latest = 3;
    do{
        switch(latest){
            case 3:
                REQUIRE(doc->selectedRev.revID == revID3);
                break;
            case 2:
                REQUIRE(doc->selectedRev.revID == revID2);
                break;
            case 1:
                REQUIRE(doc->selectedRev.revID == revID1);
                break;
            default:
                // should not come here...
                REQUIRE(false);
        }
        latest--;
    }while(c4doc_selectParentRevision(doc));
    REQUIRE(latest == 0);
    c4doc_release(doc);
    
    // NOTE: Following two methods are implemennted in above layer if necessary.
    // - (NSArray<CBL_RevID*>*) getRevisionHistory: (CBL_Revision*)rev
    //                                backToRevIDs: (NSArray<CBL_RevID*>*)ancestorRevIDs
    // + (NSDictionary*) makeRevisionHistoryDict: (NSArray<CBL_RevID*>*)history
    
    // Read rev 2 again:
    c4err = {};
    doc = c4doc_get(db, docID, true, &c4err);
    REQUIRE(doc);
    c4err = {};
    CHECK(c4doc_selectRevision(doc, revID2, true, &c4err));
    REQUIRE(doc->selectedRev.revID == revID2);
    REQUIRE(docBodyEquals(doc, updatedBody));
    c4doc_release(doc);
    
    // Compact the database:
    c4err = {};
    REQUIRE(c4db_maintenance(db, kC4Compact, &c4err));
    
    // Make sure old rev is missing:
    c4err = {};
    doc = c4doc_get(db, docID, true, &c4err);
    REQUIRE(doc);
    c4err = {};
    REQUIRE(c4doc_selectRevision(doc, revID2, true, &c4err));
    REQUIRE(doc->selectedRev.revID == revID2);
    // TODO: c4db_compact() implementation is still work in progress.
    //       Following line should be activated after implementation.
    // REQUIRE(doc->selectedRev.body == kC4SliceNull);
    c4doc_release(doc);
    
    // Make sure history still works after compaction:
    doc = c4doc_get(db, docID, true, &c4err);
    REQUIRE(doc);
    latest = 3;
    do{
        switch(latest){
            case 3:
                REQUIRE(doc->selectedRev.revID == revID3);
                break;
            case 2:
                REQUIRE(doc->selectedRev.revID == revID2);
                break;
            case 1:
                REQUIRE(doc->selectedRev.revID == revID1);
                break;
            default:
                // should not come here...
                REQUIRE(false);
        }
        latest--;
    }while(c4doc_selectParentRevision(doc));
    REQUIRE(latest == 0);
    c4doc_release(doc);
}


// test02_EmptyDoc
N_WAY_TEST_CASE_METHOD(C4DatabaseInternalTest, "EmptyDoc", "[Database][C]") {
    // Test case for issue #44, which is caused by a bug in CBLJSON.
    
    if(!isRevTrees()) return;
    
    // Create a document:
    C4Document* doc = putDoc(kC4SliceNull, kC4SliceNull, kEmptyFleeceBody);
    alloc_slice docID = doc->docID;
    c4doc_release(doc);
    
    C4Error error = {};
    C4EnumeratorOptions options = kC4DefaultEnumeratorOptions;
    C4DocEnumerator *e = c4db_enumerateAllDocs(db, &options, &error);
    REQUIRE(e);
    C4SequenceNumber seq = 1;
    while (nullptr != (doc = c4enum_nextDocument(e, &error))) {
        REQUIRE(doc->selectedRev.sequence == seq);
        REQUIRE(doc->docID == docID);
        c4doc_release(doc);
        seq++;
    }
    REQUIRE(seq == 2); // size check 1 + 1 => 2
    c4enum_free(e);
}

// test02_ExpectedRevIDs
N_WAY_TEST_CASE_METHOD(C4DatabaseInternalTest, "ExpectedRevIDs", "[Database][C]") {
    // It's not strictly required that revisions always generate the same revIDs, but it helps
    // prevent false conflicts when two peers make the same change to the same parent revision.
    if(!isRevTrees()) return;
    
    // Create a document:
    C4Document* doc = putDoc(C4STR("doc"), kC4SliceNull, C4STR("{'property':'value'}"));
    C4Slice revID = C4STR("1-d65a07abdb5c012a1bd37e11eef1d0aca3fa2a90");
    REQUIRE(doc->revID == revID);
    alloc_slice docID = doc->docID;
    alloc_slice revID1 = doc->revID;
    c4doc_release(doc);
    
    // Update a document
    doc = putDoc(docID, revID1, C4STR("{'property':'newvalue'}"));
    revID = C4STR("2-eaaa643f551df08eb0c60f87f3f011ac4355f834");
    REQUIRE(doc->revID == revID);
    alloc_slice revID2 = doc->revID;
    c4doc_release(doc);

    // Delete a document
    doc = putDoc(docID, revID2, kC4SliceNull, kRevDeleted);
    revID = C4STR("3-3ae8fab29af3a5bfbfa5a4c5fd91c58214cb0c5a");
    REQUIRE(doc->revID == revID);
    c4doc_release(doc);
}

// test03_DeleteWithProperties
N_WAY_TEST_CASE_METHOD(C4DatabaseInternalTest, "DeleteWithProperties", "[Database][C]") {
    // Test case for issue #50.
    // Test that it's possible to delete a document by PUTting a revision with _deleted=true,
    // and that the saved deleted revision will preserve any extra properties.
    
    if(!isRevTrees()) return;
    
    // Create a document:
    C4String body1 = C4STR("{'property':'newvalue'}");
    C4Document* doc = putDoc(kC4SliceNull, kC4SliceNull, body1);
    alloc_slice docID = doc->docID;
    alloc_slice revID1 = doc->revID;
    c4doc_release(doc);
    
    // Delete a document
    alloc_slice body2 = json2fleece("{'property':'newvalue'}");
    doc = putDoc(docID, revID1, body2, kRevDeleted);
    alloc_slice revID2 = doc->revID;
    c4doc_release(doc);
    
    // NOTE: LiteCore level c4doc_get() return non-null document, but
    //       higher level should return null.
    C4Error error = {};
    doc = c4doc_get(db, docID, true, &error);
    REQUIRE(doc);
    REQUIRE(c4doc_selectRevision(doc, revID2, true, &error));
    REQUIRE(doc->flags == (C4DocumentFlags)(kDocExists | kDocDeleted));
    REQUIRE(doc->selectedRev.flags == (C4RevisionFlags)(kRevLeaf|kRevDeleted));
    REQUIRE(docBodyEquals(doc, body2));
    c4doc_release(doc);
    
    // Make sure it's possible to create the doc from scratch again:
    doc = putDoc(docID, kC4SliceNull, body2);
    REQUIRE(C4STR_TO_STDSTR(doc->revID).compare(0, 2, "3-") == 0); // new rev is child of tombstone rev
    alloc_slice revID3 = doc->revID;
    c4doc_release(doc);
    
    doc = c4doc_get(db, docID, true, &error);
    REQUIRE(doc);
    REQUIRE(doc->revID == revID3);
    c4doc_release(doc);
}

// test04_DeleteAndRecreate
N_WAY_TEST_CASE_METHOD(C4DatabaseInternalTest, "DeleteAndRecreate", "[Database][C]") {
    // Test case for issue #205: Create a doc, delete it, create it again with the same content.
    
    if(!isRevTrees()) return;
    
    // Create a document:
    alloc_slice body = encodeBodyIfJSON("{'property':'value'}"_sl);
    C4Document* doc = putDoc(C4STR("dock"), kC4SliceNull, body);
    REQUIRE(C4STR_TO_STDSTR(doc->revID).compare(0, 2, "1-") == 0);
    alloc_slice revID1 = doc->revID;
    c4doc_release(doc);
    
    // Delete a document
    doc = putDoc(C4STR("dock"), revID1, kC4SliceNull, kRevDeleted);
    REQUIRE(C4STR_TO_STDSTR(doc->revID).compare(0, 2, "2-") == 0);
    REQUIRE(doc->flags == (C4DocumentFlags)(kDocExists | kDocDeleted));
    REQUIRE(doc->selectedRev.flags == (C4RevisionFlags)(kRevLeaf|kRevDeleted));
<<<<<<< HEAD
    REQUIRE(c4doc_getProperties(doc) != nullptr);  // valid revision should not have null body
=======
    REQUIRE(doc->selectedRev.body != kC4SliceNull);  // valid revision should not have null body
>>>>>>> af102292
    alloc_slice revID2 = doc->revID;
    c4doc_release(doc);
    
    // Recreate a document with same content with revision 1
    doc = putDoc(C4STR("dock"), revID2, "{'property':'value'}"_sl);
    REQUIRE(C4STR_TO_STDSTR(doc->revID).compare(0, 2, "3-") == 0);
<<<<<<< HEAD
    REQUIRE(docBodyEquals(doc, body));
=======
    REQUIRE(doc->selectedRev.body == body);
>>>>>>> af102292
    c4doc_release(doc);
}

// test05_Validation
// NOTE: Validation should be done outside of LiteCore.

// test06_RevTree
N_WAY_TEST_CASE_METHOD(C4DatabaseInternalTest, "RevTree", "[Database][C]") {
    if(!isRevTrees()) return;

    // TODO: Observer
    
    C4String docID = C4STR("MyDocID");
    alloc_slice body = json2fleece("{'message':'hi'}");
    const size_t historyCount = 4;
    const C4String history[historyCount] =
        {C4STR("4-4444"), C4STR("3-3333"), C4STR("2-2222"), C4STR("1-1111")};
    forceInsert(docID, history, historyCount, body);

    REQUIRE(c4db_getDocumentCount(db) == 1);
    
    C4Document* doc = getDoc(docID);
    verifyRev(doc, history, historyCount, body);
    c4doc_release(doc);

    // No-op forceInsert: of already-existing revision:
    C4SequenceNumber lastSeq = c4db_getLastSequence(db);
    forceInsert(docID, history, historyCount, body);
    REQUIRE(c4db_getLastSequence(db) == lastSeq);

    // Insert a conflict:
    _remoteID = 1;  // Treat insertions as coming from a remote db by the replicator
    const size_t conflictHistoryCount = 5;
    const C4String conflictHistory[conflictHistoryCount] =
    {C4STR("5-5555"), C4STR("4-4545"), C4STR("3-3030"),
        C4STR("2-2222"), C4STR("1-1111")};
    alloc_slice conflictBody = json2fleece("{'message':'yo'}");
    forceInsert(docID, conflictHistory, conflictHistoryCount, conflictBody);
    _remoteID = 0;

    // We handle conflicts somewhat differently now than in CBL 1. When a conflict is created the
    // new revision(s) are marked with kRevConflict, and such revisions can never be current. So
    // in other words the oldest revision always wins the conflict; it has nothing to do with the
    // revIDs.
    REQUIRE(c4db_getDocumentCount(db) == 1);
    doc = getDoc(docID);
    verifyRev(doc, history, historyCount, body);
    c4doc_release(doc);
    //TODO - conflict check
    
    // Add an unrelated document:
    C4String otherDocID = C4STR("AnotherDocID");
    alloc_slice otherBody = json2fleece("{'language':'jp'}");
    const size_t otherHistoryCount = 1;
    const C4String otherHistory[otherHistoryCount] = {C4STR("1-1010")};
    forceInsert(otherDocID, otherHistory, otherHistoryCount, otherBody);

    // Fetch one of those phantom revisions with no body:
    doc = getDoc(docID);
    C4Error error = {};
    REQUIRE(c4doc_selectRevision(doc, C4STR("2-2222"), false, &error));
    REQUIRE_FALSE((doc->selectedRev.flags & (C4RevisionFlags)(kRevKeepBody)));
<<<<<<< HEAD
    REQUIRE(c4doc_getProperties(doc) == nullptr);
=======
    REQUIRE(doc->selectedRev.body == kC4SliceNull);
>>>>>>> af102292
    c4doc_release(doc);

    doc = getDoc(otherDocID);
    REQUIRE_FALSE(c4doc_selectRevision(doc, C4STR("666-6666"), false, &error));
    REQUIRE(error.domain == LiteCoreDomain);
    REQUIRE(error.code == kC4ErrorNotFound);
    c4doc_release(doc);
    
    // Make sure no duplicate rows were inserted for the common revisions:
    // LiteCore does note assigns sequence to inserted ancestor revs
    REQUIRE(c4db_getLastSequence(db) == 3);
    
    // Make sure the earlier revision wins the conflict:
    doc = getDoc(docID);
    REQUIRE(doc->revID == history[0]);
    REQUIRE(doc->selectedRev.revID == history[0]);
    c4doc_release(doc);
    
    // Check that the list of conflicts is accurate:
    doc = getDoc(docID);
    std::vector<alloc_slice> conflictingRevs = getRevisionHistory(doc, true, true);
    REQUIRE(conflictingRevs.size() == 2);
    REQUIRE(conflictingRevs[0] == history[0]);
    REQUIRE(conflictingRevs[1] == conflictHistory[0]);
    c4doc_release(doc);
    
    // Get the _changes feed and verify only the winner is in it:
    C4EnumeratorOptions options = kC4DefaultEnumeratorOptions;
    C4DocEnumerator* e = c4db_enumerateChanges(db, 0, &options, &error);
    REQUIRE(e);
    int counter = 0;
    while(c4enum_next(e, &error)){
        C4DocumentInfo docInfo;
        c4enum_getDocumentInfo(e, &docInfo);
        if(counter == 0){
            REQUIRE(docInfo.docID == docID);
            REQUIRE(docInfo.revID == history[0]);
        }else if(counter == 1){
            REQUIRE(docInfo.docID == otherDocID);
            REQUIRE(docInfo.revID == otherHistory[0]);
        }
        counter++;
    }
    c4enum_free(e);
    REQUIRE(counter == 2);
    
    options = kC4DefaultEnumeratorOptions;
    options.flags |= kC4IncludeDeleted;
    e = c4db_enumerateChanges(db, 0, &options, &error);
    REQUIRE(e);
    counter = 0;
    while (c4enum_next(e, &error)) {
        doc = c4enum_getDocument(e, &error);
        if (!doc)
            break;
        do{
            // NOTE: @[conflict, rev, other]
            if(counter == 0){
                REQUIRE(doc->docID == docID);
                REQUIRE(doc->selectedRev.revID == history[0]);
<<<<<<< HEAD
                REQUIRE(docBodyEquals(doc, body));
            }else if(counter == 1){
                REQUIRE(doc->docID == docID);
                REQUIRE(doc->selectedRev.revID == conflictHistory[0]);
                REQUIRE(docBodyEquals(doc, conflictBody));
            }else if(counter == 2){
                REQUIRE(doc->docID == otherDocID);
                REQUIRE(doc->selectedRev.revID == otherHistory[0]);
                REQUIRE(docBodyEquals(doc, otherBody));
=======
                REQUIRE(c4SliceEqual(doc->selectedRev.body, body));
            }else if(counter == 1){
                REQUIRE(doc->docID == docID);
                REQUIRE(doc->selectedRev.revID == conflictHistory[0]);
                REQUIRE(c4SliceEqual(doc->selectedRev.body, conflictBody));
            }else if(counter == 2){
                REQUIRE(doc->docID == otherDocID);
                REQUIRE(doc->selectedRev.revID == otherHistory[0]);
                REQUIRE(c4SliceEqual(doc->selectedRev.body, otherBody));
>>>>>>> af102292
            }
            counter++;
        }while(c4doc_selectNextLeafRevision(doc, true, true, &error));
        c4doc_release(doc);
    }
    c4enum_free(e);
    REQUIRE(counter == 3);
    

    // Verify that compaction leaves the document history:
    // TODO: compact() is not fully implemented
//    error = {};
//    REQUIRE(c4db_compact(db, &error));

    // Delete the current winning rev, leaving the other one:
    doc = putDoc(docID, conflictHistory[0], kC4SliceNull, kRevDeleted);
    c4doc_release(doc);
    doc = getDoc(docID);
    //TODO: Uncomment once https://github.com/couchbase/couchbase-lite-core/issues/57 is fixed
    //REQUIRE(doc->revID == history[0]); // 4-4444 should be current??
    //REQUIRE(doc->selectedRev.revID == history[0]);
    //verifyRev(doc, history, historyCount, body);
    c4doc_release(doc);
    
    // Delete the remaining rev:
    doc = putDoc(docID, history[0], kC4SliceNull, kRevDeleted);
    c4doc_release(doc);
    // TODO: Need to implement following tests
}

// test07_RevTreeConflict
N_WAY_TEST_CASE_METHOD(C4DatabaseInternalTest, "RevTreeConflict", "[Database][C]") {
    if(!isRevTrees()) return;
    
    // Track the latest database-change notification that's posted:
    
    // TODO: Observer
    
    C4String docID = C4STR("MyDocID");
    alloc_slice body = json2fleece("{'message':'hi'}");
    const size_t historyCount = 1;
    const C4String history[historyCount] = {C4STR("1-1111")};
    C4Document* doc = forceInsert(db, docID, history, historyCount, body, 0);
    REQUIRE(c4db_getDocumentCount(db) == 1);
    verifyRev(doc, history, historyCount, body);
    c4doc_release(doc);
    
    const size_t newHistoryCount = 3;
    const C4String newHistory[newHistoryCount] = {C4STR("3-3333"), C4STR("2-2222"), C4STR("1-1111")};
    doc = forceInsert(db, docID, newHistory, newHistoryCount, body, 0);
    REQUIRE(c4db_getDocumentCount(db) == 1);
    verifyRev(doc, newHistory, newHistoryCount, body);
    c4doc_release(doc);
}

// test08_DeterministicRevIDs
N_WAY_TEST_CASE_METHOD(C4DatabaseInternalTest, "DeterministicRevIDs", "[Database][C]") {
    if(!isRevTrees()) return;
    
    C4String docID = C4STR("mydoc");
    C4String body = C4STR("{'key':'value'}");
    C4Document* doc = putDoc(docID, kC4SliceNull, body);
    alloc_slice revID = doc->revID;
    c4doc_release(doc);
    
    deleteAndRecreateDB();
    
    doc = putDoc(docID, kC4SliceNull, body);
    REQUIRE(doc->revID == revID);
    REQUIRE(doc->selectedRev.revID == revID);
    c4doc_release(doc);
}

// test09_DuplicateRev
N_WAY_TEST_CASE_METHOD(C4DatabaseInternalTest, "DuplicateRev", "[Database][C]") {
    if(!isRevTrees()) return;
    
    // rev1
    C4String docID = C4STR("mydoc");
    alloc_slice body = json2fleece("{'key':'value'}");
    C4Document* doc = putDoc(docID, kC4SliceNull, body);
    alloc_slice revID = doc->revID;
    c4doc_release(doc);
    
    // rev2a
    body = json2fleece("{'key':'new-value'}");
    doc = putDoc(docID, revID, body);
    alloc_slice revID2a = doc->revID;
    c4doc_release(doc);
    
    // rev2b
    {
        TransactionHelper t(db);
        C4Slice history[1] = {revID};
        C4DocPutRequest rq = {};
        rq.allowConflict = true;
        rq.docID = docID;
        rq.history = history;
        rq.historyCount = 1;
        rq.body = body;
        rq.revFlags = 0;
        rq.save = true;
        C4Error error = {};
        doc = c4doc_put(db, &rq, nullptr, &error);
        REQUIRE(doc->docID == docID);
        REQUIRE(error.domain == 0);
        REQUIRE(error.code == 0);
    }
    alloc_slice revID2b = doc->revID;
    c4doc_release(doc);

    REQUIRE(revID2a == revID2b);
}

#pragma mark - MISC.:

// test18_FindMissingRevisions
// test23_MakeRevisionHistoryDict
// test25_FileProtection
// test27_ChangesSinceSequence
// test29_autoPruneOnPut
// test29_autoPruneOnForceInsert
// test30_conflictAfterPrune<|MERGE_RESOLUTION|>--- conflicted
+++ resolved
@@ -203,17 +203,10 @@
     }
     
     void verifyRev(C4Document* doc, const C4String* history, int historyCount, C4String body){
-<<<<<<< HEAD
-        REQUIRE((doc->revID == history[0]));
-        REQUIRE((doc->selectedRev.revID == history[0]));
-        REQUIRE(docBodyEquals(doc, body));
-
-=======
         REQUIRE(doc->revID == history[0]);
         REQUIRE(doc->selectedRev.revID == history[0]);
-        REQUIRE(doc->selectedRev.body == body);
-        
->>>>>>> af102292
+        REQUIRE(docBodyEquals(doc, body));
+
         std::vector<alloc_slice> revs = getAllParentRevisions(doc);
         REQUIRE(revs.size() == historyCount);
         for(int i = 0; i < historyCount; i++)
@@ -251,21 +244,13 @@
     REQUIRE(doc);
     REQUIRE(doc->docID == docID);
     REQUIRE(doc->selectedRev.revID == revID1);
-<<<<<<< HEAD
     REQUIRE(docBodyEquals(doc, body));
-=======
-    REQUIRE(doc->selectedRev.body == body);
->>>>>>> af102292
     c4doc_release(doc);
     
     // Now update it:
     doc = putDoc(docID, revID1, updatedBody, kRevKeepBody);
     REQUIRE(doc->docID == docID);
-<<<<<<< HEAD
     REQUIRE(docBodyEquals(doc, updatedBody));
-=======
-    REQUIRE(doc->selectedRev.body == updatedBody);
->>>>>>> af102292
     REQUIRE(C4STR_TO_STDSTR(doc->revID).compare(0, 2, "2-") == 0);
     alloc_slice revID2 = doc->revID;
     c4doc_release(doc);
@@ -275,11 +260,7 @@
     REQUIRE(doc);
     REQUIRE(doc->docID == docID);
     REQUIRE(doc->selectedRev.revID == revID2);
-<<<<<<< HEAD
     REQUIRE(docBodyEquals(doc, updatedBody));
-=======
-    REQUIRE(doc->selectedRev.body == updatedBody);
->>>>>>> af102292
     c4doc_release(doc);
     
     // Try to update the first rev, which should fail:
@@ -323,21 +304,12 @@
     // Read the deletion revision:
     doc = c4doc_get(db, docID, true, &c4err);
     REQUIRE(doc);
-<<<<<<< HEAD
     CHECK(doc->docID == docID);
     CHECK(doc->revID == revID3);
     CHECK(doc->flags == (C4DocumentFlags)(kDocExists | kDocDeleted));
     CHECK(doc->selectedRev.revID == revID3);
     CHECK(c4doc_getProperties(doc) != nullptr);  // valid revision should not have null body
     CHECK(doc->selectedRev.flags == (C4RevisionFlags)(kRevLeaf|kRevDeleted));
-=======
-    REQUIRE(doc->docID == docID);
-    REQUIRE(doc->revID == revID3);
-    REQUIRE(doc->flags == (C4DocumentFlags)(kDocExists | kDocDeleted));
-    REQUIRE(doc->selectedRev.revID == revID3);
-    REQUIRE(doc->selectedRev.body != kC4SliceNull);  // valid revision should not have null body
-    REQUIRE(doc->selectedRev.flags == (C4RevisionFlags)(kRevLeaf|kRevDeleted));
->>>>>>> af102292
     c4doc_release(doc);
     
     // Delete nonexistent doc:
@@ -573,22 +545,14 @@
     REQUIRE(C4STR_TO_STDSTR(doc->revID).compare(0, 2, "2-") == 0);
     REQUIRE(doc->flags == (C4DocumentFlags)(kDocExists | kDocDeleted));
     REQUIRE(doc->selectedRev.flags == (C4RevisionFlags)(kRevLeaf|kRevDeleted));
-<<<<<<< HEAD
     REQUIRE(c4doc_getProperties(doc) != nullptr);  // valid revision should not have null body
-=======
-    REQUIRE(doc->selectedRev.body != kC4SliceNull);  // valid revision should not have null body
->>>>>>> af102292
     alloc_slice revID2 = doc->revID;
     c4doc_release(doc);
     
     // Recreate a document with same content with revision 1
     doc = putDoc(C4STR("dock"), revID2, "{'property':'value'}"_sl);
     REQUIRE(C4STR_TO_STDSTR(doc->revID).compare(0, 2, "3-") == 0);
-<<<<<<< HEAD
     REQUIRE(docBodyEquals(doc, body));
-=======
-    REQUIRE(doc->selectedRev.body == body);
->>>>>>> af102292
     c4doc_release(doc);
 }
 
@@ -651,11 +615,7 @@
     C4Error error = {};
     REQUIRE(c4doc_selectRevision(doc, C4STR("2-2222"), false, &error));
     REQUIRE_FALSE((doc->selectedRev.flags & (C4RevisionFlags)(kRevKeepBody)));
-<<<<<<< HEAD
     REQUIRE(c4doc_getProperties(doc) == nullptr);
-=======
-    REQUIRE(doc->selectedRev.body == kC4SliceNull);
->>>>>>> af102292
     c4doc_release(doc);
 
     doc = getDoc(otherDocID);
@@ -716,7 +676,6 @@
             if(counter == 0){
                 REQUIRE(doc->docID == docID);
                 REQUIRE(doc->selectedRev.revID == history[0]);
-<<<<<<< HEAD
                 REQUIRE(docBodyEquals(doc, body));
             }else if(counter == 1){
                 REQUIRE(doc->docID == docID);
@@ -726,17 +685,6 @@
                 REQUIRE(doc->docID == otherDocID);
                 REQUIRE(doc->selectedRev.revID == otherHistory[0]);
                 REQUIRE(docBodyEquals(doc, otherBody));
-=======
-                REQUIRE(c4SliceEqual(doc->selectedRev.body, body));
-            }else if(counter == 1){
-                REQUIRE(doc->docID == docID);
-                REQUIRE(doc->selectedRev.revID == conflictHistory[0]);
-                REQUIRE(c4SliceEqual(doc->selectedRev.body, conflictBody));
-            }else if(counter == 2){
-                REQUIRE(doc->docID == otherDocID);
-                REQUIRE(doc->selectedRev.revID == otherHistory[0]);
-                REQUIRE(c4SliceEqual(doc->selectedRev.body, otherBody));
->>>>>>> af102292
             }
             counter++;
         }while(c4doc_selectNextLeafRevision(doc, true, true, &error));

--- conflicted
+++ resolved
@@ -51,28 +51,25 @@
     #define kC4LegacyAttachmentsProperty "_attachments"
 
 
-<<<<<<< HEAD
+    /** Returns the properties of the selected revision, i.e. the root Fleece Dict. */
+    FLDict c4doc_getProperties(C4Document* C4NONNULL) C4API;
+
+    /** Returns a Fleece document reference created from the selected revision.
+        Caller must release the reference! */
+    FLDoc c4doc_createFleeceDoc(C4Document*);
+
     /** Resolves a conflict between two leaf revisions.
         Identical to `c4doc_resolveConflict` except that it takes the merged body as a Fleece Dict,
         instead of pre-encoded Fleece data. */
-    bool c4doc_resolveConflict2(C4Document *doc C4NONNULL,
+    bool c4doc_resolveConflict2(C4Document *doc,
                                 C4String winningRevID,
                                 C4String losingRevID,
-                                FLDict mergedProperties,
+                                FLDict C4NULLABLE mergedProperties,
                                 C4RevisionFlags mergedFlags,
-                                C4Error *error) C4API;
-
-    /** Returns the properties of the selected revision, i.e. the root Fleece Dict. */
-    FLDict c4doc_getProperties(C4Document* C4NONNULL) C4API;
-=======
-    /** Returns a Fleece document reference created from the selected revision.
-        Caller must release the reference! */
-    FLDoc c4doc_createFleeceDoc(C4Document*);
->>>>>>> e8ed0ba1
+                                C4Error* C4NULLABLE error) C4API;
 
     /** Returns the C4Document, if any, that contains the given Fleece value. */
     C4Document* c4doc_containingValue(FLValue value);
-
 
     /** Returns true if this is the name of a 1.x metadata property ("_id", "_rev", "_deleted".)
         Does NOT return true for "_attachments" because that property isn't obsolete. */
